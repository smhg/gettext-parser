'use strict';

var Buffer = require('safe-buffer').Buffer;
var encoding = require('encoding');
var sharedFuncs = require('./shared');

/**
 * Comparator function for comparing msgid
 * @param {string} msgid prev
 * @param {string} msgid next
 * @returns {number} comparator index
 */
function compare(r1, r2) {
    if (r1.msgid > r2.msgid) {
      return 1;
    }
    if (r2.msgid > r1.msgid) {
      return -1;
    }
    return 0;
  }
/**
 * Exposes general compiler function. Takes a translation
 * object as a parameter and returns PO object
 *
 * @param {Object} table Translation object
 * @return {Buffer} Compiled PO object
 */
module.exports = function (table, options) {
  var compiler = new Compiler(table, options);
  return compiler.compile();
};

/**
 * Creates a PO compiler object.
 *
 * @constructor
 * @param {Object} table Translation table to be compiled
 */
function Compiler (table, options) {
  this._table = table || {};
  this._table.headers = this._table.headers || {};
  this._table.translations = this._table.translations || {};
  this._options = options || {};
  if (!('foldLength' in this._options)) {
    this._options.foldLength = 76;
  }
  if (!('sortByMsgid' in this._options)) {
    this._options.sortByMsgid = false;
  }
  this._translations = [];
  this._options = options || {};
  this._handleCharset();
}

/**
 * Converts a comments object to a comment string. The comment object is
 * in the form of {translator:'', reference: '', extracted: '', flag: '', previous:''}
 *
 * @param {Object} comments A comments object
 * @return {String} A comment string for the PO file
 */
Compiler.prototype._drawComments = function (comments) {
  var lines = [];
  var types = [{
    key: 'translator',
    prefix: '# '
  }, {
    key: 'reference',
    prefix: '#: '
  }, {
    key: 'extracted',
    prefix: '#. '
  }, {
    key: 'flag',
    prefix: '#, '
  }, {
    key: 'previous',
    prefix: '#| '
  }];

  types.forEach(function (type) {
    if (!comments[type.key]) {
      return;
    }
    comments[type.key].split(/\r?\n|\r/).forEach(function (line) {
      lines.push(type.prefix + line);
    });
  });

  return lines.join('\n');
};

/**
 * Builds a PO string for a single translation object
 *
 * @param {Object} block Translation object
 * @param {Object} [override] Properties of this object will override `block` properties
 * @return {String} Translation string for a single object
 */
Compiler.prototype._drawBlock = function (block, override) {
  override = override || {};

  var response = [];
  var comments = override.comments || block.comments;
  var msgctxt = override.msgctxt || block.msgctxt;
  var msgid = override.msgid || block.msgid;
  var msgidPlural = override.msgid_plural || block.msgid_plural;
  var msgstr = [].concat(override.msgstr || block.msgstr);

  // add comments
  if (comments && (comments = this._drawComments(comments))) {
    response.push(comments);
  }

  if (msgctxt) {
    response.push(this._addPOString('msgctxt', msgctxt));
  }

  response.push(this._addPOString('msgid', msgid || ''));

  if (msgidPlural) {
    response.push(this._addPOString('msgid_plural', msgidPlural));
    msgstr.forEach(function (msgstr, i) {
      response.push(this._addPOString('msgstr[' + i + ']', msgstr || ''));
    }.bind(this));
  } else {
    response.push(this._addPOString('msgstr', msgstr[0] || ''));
  }

  return response.join('\n');
};

/**
 * Escapes and joins a key and a value for the PO string
 *
 * @param {String} key Key name
 * @param {String} value Key value
 * @return {String} Joined and escaped key-value pair
 */
Compiler.prototype._addPOString = function (key, value) {
  key = (key || '').toString();

  // escape newlines and quotes
  value = (value || '').toString()
    .replace(/\\/g, '\\\\')
    .replace(/"/g, '\\"')
    .replace(/\t/g, '\\t')
    .replace(/\r/g, '\\r')
    .replace(/\n/g, '\\n');

  var lines = [value];

  if (this._options.foldLength > 0) {
    lines = sharedFuncs.foldLine(value, this._options.foldLength);
  }

  if (lines.length < 2) {
    return key + ' "' + (lines.shift() || '') + '"';
  } else {
    return key + ' ""\n"' + lines.join('"\n"') + '"';
  }
};

/**
 * Handles header values, replaces or adds (if needed) a charset property
 */
Compiler.prototype._handleCharset = function () {
  var parts = (this._table.headers['content-type'] || 'text/plain').split(';');
  var contentType = parts.shift();
  var charset = sharedFuncs.formatCharset(this._table.charset);
  var params = [];

  params = parts.map(function (part) {
    var parts = part.split('=');
    var key = parts.shift().trim();
    var value = parts.join('=');

    if (key.toLowerCase() === 'charset') {
      if (!charset) {
        charset = sharedFuncs.formatCharset(value.trim() || 'utf-8');
      }
      return 'charset=' + charset;
    }

    return part;
  });

  if (!charset) {
    charset = this._table.charset || 'utf-8';
    params.push('charset=' + charset);
  }

  this._table.charset = charset;
  this._table.headers['content-type'] = contentType + '; ' + params.join('; ');

  this._charset = charset;
};

/**
 * Compiles translation object into a PO object
 *
 * @return {Buffer} Compiled PO object
 */
Compiler.prototype.compile = function () {
  var response = [];
  var headerBlock = (this._table.translations[''] && this._table.translations['']['']) || {};

  Object.keys(this._table.translations).forEach(function (msgctxt) {
    if (typeof this._table.translations[msgctxt] !== 'object') {
      return;
    }
    Object.keys(this._table.translations[msgctxt]).forEach(function (msgid) {
      if (typeof this._table.translations[msgctxt][msgid] !== 'object') {
        return;
      }
      if (msgctxt === '' && msgid === '') {
        return;
      }

      response.push(this._table.translations[msgctxt][msgid]);
    }.bind(this));
  }.bind(this));

  if (this._options.sortByMsgid) {
<<<<<<< HEAD
    response = response.sort(function (r1, r2) {
      if (r1.msgid > r2.msgid) {
        return 1;
      }
      if (r2.msgid > r1.msgid) {
        return -1;
      }
      return 0;
    });
=======
    response = response.sort(compare);
>>>>>>> bfe78fbb
  }
  response = response.map(function (r) {
    return this._drawBlock(r);
  }.bind(this));

  response.unshift(this._drawBlock(headerBlock, {
    msgstr: sharedFuncs.generateHeader(this._table.headers)
  }));

  if (this._charset === 'utf-8' || this._charset === 'ascii') {
    return Buffer.from(response.join('\n\n'), 'utf-8');
  } else {
    return encoding.convert(response.join('\n\n'), this._charset);
  }
};<|MERGE_RESOLUTION|>--- conflicted
+++ resolved
@@ -49,7 +49,6 @@
     this._options.sortByMsgid = false;
   }
   this._translations = [];
-  this._options = options || {};
   this._handleCharset();
 }
 
@@ -223,19 +222,7 @@
   }.bind(this));
 
   if (this._options.sortByMsgid) {
-<<<<<<< HEAD
-    response = response.sort(function (r1, r2) {
-      if (r1.msgid > r2.msgid) {
-        return 1;
-      }
-      if (r2.msgid > r1.msgid) {
-        return -1;
-      }
-      return 0;
-    });
-=======
     response = response.sort(compare);
->>>>>>> bfe78fbb
   }
   response = response.map(function (r) {
     return this._drawBlock(r);
